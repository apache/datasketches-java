/*
 * Copyright 2015-16, Yahoo! Inc.
 * Licensed under the terms of the Apache License 2.0. See LICENSE file at the project root for terms.
 */

package com.yahoo.sketches.theta;

import static com.yahoo.sketches.Util.checkSeedHashes;
import static com.yahoo.sketches.Util.computeSeedHash;
import static com.yahoo.sketches.theta.PreambleUtil.COMPACT_FLAG_MASK;
import static com.yahoo.sketches.theta.PreambleUtil.EMPTY_FLAG_MASK;
import static com.yahoo.sketches.theta.PreambleUtil.FLAGS_BYTE;
import static com.yahoo.sketches.theta.PreambleUtil.ORDERED_FLAG_MASK;
import static com.yahoo.sketches.theta.PreambleUtil.PREAMBLE_LONGS_BYTE;
import static com.yahoo.sketches.theta.PreambleUtil.READ_ONLY_FLAG_MASK;
import static com.yahoo.sketches.theta.PreambleUtil.RETAINED_ENTRIES_INT;
import static com.yahoo.sketches.theta.PreambleUtil.SEED_HASH_SHORT;
import static com.yahoo.sketches.theta.PreambleUtil.THETA_LONG;

import com.yahoo.memory.Memory;
<<<<<<< HEAD
import com.yahoo.memory.WritableMemory;
=======
import com.yahoo.memory.MemoryUtil;
>>>>>>> 1b8cc261

/**
 * An off-heap (Direct), compact, ordered, read-only sketch. This sketch may be associated
 * with Serial Versions 1, 2, or 3.
 *
 * <p>This implementation uses data in a given Memory that is owned and managed by the caller.
 * This Memory can be off-heap, which if managed properly will greatly reduce the need for
 * the JVM to perform garbage collection.</p>
 *
 * @author Lee Rhodes
 */
final class DirectCompactOrderedSketch extends CompactSketch {
  private Memory mem_;
  private int preLongs_; //1, 2, or 3.

  private DirectCompactOrderedSketch(final boolean empty, final short seedHash, final int curCount,
      final long thetaLong) {
    super(empty, seedHash, curCount, thetaLong);
  }

  /**
   * Wraps the given Memory, which may be a SerVer 1, 2, or 3 sketch.
   * @param srcMem <a href="{@docRoot}/resources/dictionary.html#mem">See Memory</a>
   * @param pre0 the first 8 bytes of the preamble
   * @param seed the update seed
   * @return this sketch
   */
  static DirectCompactOrderedSketch wrapInstance(final Memory srcMem, final long pre0,
      final long seed) {
    final int preLongs = srcMem.getByte(PREAMBLE_LONGS_BYTE) & 0X3F;
    final int flags = srcMem.getByte(FLAGS_BYTE) & 0XFF;
    final short memSeedHash = srcMem.getShort(SEED_HASH_SHORT);
    final int curCount = (preLongs > 1) ? srcMem.getInt(RETAINED_ENTRIES_INT) : 0;
    final long thetaLong = (preLongs > 2) ? srcMem.getLong(THETA_LONG) : Long.MAX_VALUE;
    final short computedSeedHash = computeSeedHash(seed);
    checkSeedHashes(memSeedHash, computedSeedHash);
    final boolean empty = (flags & EMPTY_FLAG_MASK) > 0;
    final DirectCompactOrderedSketch dcos =
        new DirectCompactOrderedSketch(empty, memSeedHash, curCount, thetaLong);
    dcos.preLongs_ = preLongs;
    dcos.mem_ = srcMem;
    return dcos;
  }

  /**   //TODO convert to factory
   * Converts the given UpdateSketch to this compact ordered form.
   * @param sketch the given UpdateSketch
   * @param dstMem the given destination Memory. This clears it before use.
   */
  DirectCompactOrderedSketch(final UpdateSketch sketch, final WritableMemory dstMem) {
    super(sketch.isEmpty(),
        sketch.getSeedHash(),
        sketch.getRetainedEntries(true), //curCount_  set here
        sketch.getThetaLong()            //thetaLong_ set here
        );
    final int emptyBit = isEmpty() ? (byte) EMPTY_FLAG_MASK : 0;
    final byte flags =
        (byte) (emptyBit |  READ_ONLY_FLAG_MASK | COMPACT_FLAG_MASK | ORDERED_FLAG_MASK);
    final boolean ordered = true;
    final long[] compactOrderedCache =
        CompactSketch.compactCache(
            sketch.getCache(), getRetainedEntries(false), getThetaLong(), ordered);

    mem_ = loadCompactMemory(compactOrderedCache, isEmpty(), getSeedHash(),
        getRetainedEntries(false), getThetaLong(), dstMem, flags);
    preLongs_ = mem_.getByte(PREAMBLE_LONGS_BYTE) & 0X3F;
  }


  /**  //TODO convert to factory
   * Constructs this sketch from correct, valid components.
   * @param compactOrderedCache in compact, ordered form
   * @param empty The correct <a href="{@docRoot}/resources/dictionary.html#empty">Empty</a>.
   * @param seedHash The correct
   * <a href="{@docRoot}/resources/dictionary.html#seedHash">Seed Hash</a>.
   * @param curCount correct value
   * @param thetaLong The correct
   * <a href="{@docRoot}/resources/dictionary.html#thetaLong">thetaLong</a>.
   * @param dstMem the destination Memory.  This clears it before use.
   */
  DirectCompactOrderedSketch(final long[] compactOrderedCache, final boolean empty,
      final short seedHash, final int curCount, final long thetaLong, final WritableMemory dstMem) {
    super(empty, seedHash, curCount, thetaLong);
    final int emptyBit = isEmpty() ? (byte) EMPTY_FLAG_MASK : 0;
    final byte flags =
        (byte) (emptyBit |  READ_ONLY_FLAG_MASK | COMPACT_FLAG_MASK | ORDERED_FLAG_MASK);
    mem_ =
        loadCompactMemory(compactOrderedCache, empty, seedHash, curCount, thetaLong, dstMem, flags);
  }

  //Sketch interface

  @Override
  public boolean isSameResource(final Memory mem) {
    return MemoryUtil.isSameResource(mem_, mem);
  }

  @Override
  public byte[] toByteArray() {
    return DirectCompactSketch.compactMemoryToByteArray(mem_, getRetainedEntries(false));
  }

  //restricted methods

  @Override
  public boolean isDirect() {
    return true;
  }

  //SetArgument "interface"

  @Override
  long[] getCache() {
    final long[] cache = new long[getRetainedEntries(false)];
    mem_.getLongArray(preLongs_ << 3, cache, 0, getRetainedEntries(false));
    return cache;
  }

  @Override
  Memory getMemory() {
    return mem_;
  }

  @Override
  public boolean isOrdered() {
    return true;
  }

}<|MERGE_RESOLUTION|>--- conflicted
+++ resolved
@@ -18,11 +18,7 @@
 import static com.yahoo.sketches.theta.PreambleUtil.THETA_LONG;
 
 import com.yahoo.memory.Memory;
-<<<<<<< HEAD
 import com.yahoo.memory.WritableMemory;
-=======
-import com.yahoo.memory.MemoryUtil;
->>>>>>> 1b8cc261
 
 /**
  * An off-heap (Direct), compact, ordered, read-only sketch. This sketch may be associated
@@ -117,7 +113,7 @@
 
   @Override
   public boolean isSameResource(final Memory mem) {
-    return MemoryUtil.isSameResource(mem_, mem);
+    return mem_.isSameResource(mem);
   }
 
   @Override

--- conflicted
+++ resolved
@@ -10,13 +10,8 @@
 *.ipr
 *.iws
 
-<<<<<<< HEAD
-# VScode project files
-.vscode/
-=======
 # VSCode project files
 **/.vscode/
->>>>>>> fadfd644
 
 # Additional tools
 .clover/

--- conflicted
+++ resolved
@@ -20,10 +20,7 @@
 package org.apache.datasketches.tdigest;
 
 import java.nio.ByteOrder;
-<<<<<<< HEAD
-=======
 import java.util.Arrays;
->>>>>>> 91fcf7d8
 
 import org.apache.datasketches.common.Family;
 import org.apache.datasketches.common.SketchesArgumentException;
@@ -233,15 +230,9 @@
   public double getQuantile(final double rank) {
     if (isEmpty()) { throw new SketchesStateException(QuantilesAPI.EMPTY_MSG); }
     if (Double.isNaN(rank)) { throw new SketchesArgumentException("Operation is undefined for Nan"); }
-<<<<<<< HEAD
-    if (rank < 0 || rank > 1) { throw new SketchesArgumentException("Normalized rank must be within [0, 1]"); }
-
-    mergeBuffered(); // side effect
-=======
     if (rank < 0 || rank > 1) { throw new SketchesArgumentException("Normalized rank must be within [0, 1]"); } 
     
     compress(); // side effect
->>>>>>> 91fcf7d8
 
     if (numCentroids_ == 1) { return centroidMeans_[0]; }
 
@@ -491,13 +482,8 @@
   }
 
   private TDigestDouble(final boolean reverseMerge, final short k, final double min, final double max,
-<<<<<<< HEAD
-      final double[] means, final long[] weights, final long weight) {
+      final double[] means, final long[] weights, final long weight, final double[] buffer) {
     reverseMerge_ = reverseMerge;
-=======
-      final double[] means, final long[] weights, final long weight, final double[] buffer) {
-    reverseMerge_ = reverseMerge; 
->>>>>>> 91fcf7d8
     k_ = k;
     minValue_ = min;
     maxValue_ = max;

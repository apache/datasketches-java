--- conflicted
+++ resolved
@@ -294,11 +294,7 @@
     refreshSortedView();
     return kllFloatsSV;
   }
-<<<<<<< HEAD
-  
-=======
-
->>>>>>> 5c3746eb
+
   @Override
   public QuantilesFloatsSketchIterator iterator() {
     return new KllFloatsSketchIterator(getFloatItemsArray(), getLevelsArray(), getNumLevels());
@@ -360,9 +356,5 @@
   abstract void setMinFloatItem(float item);
 
   void nullSortedView() { kllFloatsSV = null; }
-<<<<<<< HEAD
-  
-=======
-
->>>>>>> 5c3746eb
+
 }
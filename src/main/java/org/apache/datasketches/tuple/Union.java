--- conflicted
+++ resolved
@@ -65,18 +65,16 @@
    * @param sketchIn input sketch to add to the internal set
    */
   public void update(final Sketch<S> sketchIn) {
-<<<<<<< HEAD
-    if (sketchIn == null || sketchIn.isEmpty()) { return; }
+    if ((sketchIn == null) || sketchIn.isEmpty()) { return; }
     isEmpty_ = false;
-=======
-    if ((sketchIn == null) || sketchIn.isEmpty()) { return; }
->>>>>>> e9b3ec3e
     if (sketchIn.theta_ < theta_) { theta_ = sketchIn.theta_; }
     final SketchIterator<S> it = sketchIn.iterator();
     while (it.next()) {
       sketch_.merge(it.getKey(), it.getSummary(), summarySetOps_);
     }
-    if (sketch_.theta_ < theta_) theta_ = sketch_.theta_;
+    if (sketch_.theta_ < theta_) {
+      theta_ = sketch_.theta_;
+    }
   }
 
   /**
@@ -85,8 +83,10 @@
    */
   @SuppressWarnings("unchecked")
   public CompactSketch<S> getResult() {
-    if (isEmpty_) return sketch_.compact();
-    if (theta_ >= sketch_.theta_ && sketch_.getRetainedEntries() <= sketch_.getNominalEntries()) {
+    if (isEmpty_) {
+      return sketch_.compact();
+    }
+    if ((theta_ >= sketch_.theta_) && (sketch_.getRetainedEntries() <= sketch_.getNominalEntries())) {
       return sketch_.compact();
     }
     long theta = min(theta_, sketch_.theta_);
@@ -98,7 +98,9 @@
         if (it.getKey() < theta) { num++; }
       }
     }
-    if (num == 0) return new CompactSketch<>(null, null, theta, isEmpty_);
+    if (num == 0) {
+      return new CompactSketch<>(null, null, theta, isEmpty_);
+    }
     if (num > sketch_.getNominalEntries()) {
       final long[] keys = new long[num]; // temporary since the order will be destroyed by quick select
       final SketchIterator<S> it = sketch_.iterator();
@@ -127,12 +129,8 @@
    * Resets the internal set to the initial state, which represents an empty set
    */
   public void reset() {
-<<<<<<< HEAD
     sketch_.reset();
     theta_ = sketch_.getThetaLong();
     isEmpty_ = true;
-=======
-    sketch_ = new QuickSelectSketch<>(nomEntries_, null);
->>>>>>> e9b3ec3e
   }
 }
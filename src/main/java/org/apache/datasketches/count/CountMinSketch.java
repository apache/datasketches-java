--- conflicted
+++ resolved
@@ -19,15 +19,10 @@
 
 package org.apache.datasketches.count;
 
-<<<<<<< HEAD
-import java.io.ByteArrayOutputStream;
-import java.nio.ByteBuffer;
-=======
 import static java.lang.foreign.ValueLayout.JAVA_BYTE;
 import static java.lang.foreign.ValueLayout.JAVA_LONG_UNALIGNED;
 
 import java.lang.foreign.MemorySegment;
->>>>>>> f62d5521
 import java.nio.charset.StandardCharsets;
 import java.util.Random;
 
@@ -35,12 +30,6 @@
 import org.apache.datasketches.common.SketchesArgumentException;
 import org.apache.datasketches.common.SketchesException;
 import org.apache.datasketches.common.Util;
-<<<<<<< HEAD
-import org.apache.datasketches.hash.MurmurHash3;
-
-/**
- * CountMinSketch.
-=======
 import org.apache.datasketches.common.positional.PositionalSegment;
 import org.apache.datasketches.hash.MurmurHash3;
 
@@ -53,7 +42,6 @@
  * providing approximate counts with configurable error bounds.
  *
  * Reference: http://dimacs.rutgers.edu/~graham/pubs/papers/cm-full.pdf
->>>>>>> f62d5521
  */
 public class CountMinSketch {
   private final byte numHashes_;
@@ -63,13 +51,10 @@
   private final long[] sketchArray_;
   private long totalWeight_;
 
-<<<<<<< HEAD
-=======
   // Thread-local MemorySegment to avoid allocations in hot paths with explicit endianness control
   private static final ThreadLocal<MemorySegment> LONG_SEGMENT =
           ThreadLocal.withInitial(() -> MemorySegment.ofArray(new byte[Long.BYTES]));
 
->>>>>>> f62d5521
   private enum Flag {
     IS_EMPTY;
 
@@ -111,13 +96,6 @@
 
     // This check is to ensure later compatibility with a Java implementation whose maximum size can only
     // be 2^31-1.  We check only against 2^30 for simplicity.
-<<<<<<< HEAD
-    if ((numBuckets * numHashes) >= (1 << 30)) {
-      throw new SketchesArgumentException("These parameters generate a sketch that exceeds 2^30 elements. \b"
-          + "Try reducing either the number of buckets or the number of hash functions.");
-    }
-
-=======
     if (totalSize >= (1L << 30)) {
       throw new SketchesArgumentException("Sketch would require excessive memory: " + numHashes + " * " + numBuckets
           + " = " + totalSize + " elements (~" + String.format("%d", (totalSize * Long.BYTES) / (1024 * 1024 * 1024)) + " GB). "
@@ -131,15 +109,12 @@
     sketchArray_ = new long[(int) totalSize];
     totalWeight_ = 0;
 
->>>>>>> f62d5521
     final Random rand = new Random(seed);
     for (int i = 0; i < numHashes; i++) {
       hashSeeds_[i] = rand.nextLong();
     }
   }
 
-<<<<<<< HEAD
-=======
   /**
    * Efficiently converts a long to byte array using thread-local MemorySegment with explicit endianness.
    */
@@ -149,7 +124,6 @@
     return segment.toArray(JAVA_BYTE);
   }
 
->>>>>>> f62d5521
   private long[] getHashes(final byte[] item) {
     final long[] updateLocations = new long[numHashes_];
 
@@ -240,12 +214,7 @@
    * @param weight The weight of the item.
    */
   public void update(final long item, final long weight) {
-<<<<<<< HEAD
-    final byte[] longByte = ByteBuffer.allocate(8).putLong(item).array();
-    update(longByte, weight);
-=======
     update(longToBytes(item), weight);
->>>>>>> f62d5521
   }
 
   /**
@@ -284,12 +253,7 @@
    * @return Estimated frequency.
    */
   public long getEstimate(final long item) {
-<<<<<<< HEAD
-    final byte[] longByte = ByteBuffer.allocate(8).putLong(item).array();
-    return getEstimate(longByte);
-=======
     return getEstimate(longToBytes(item));
->>>>>>> f62d5521
   }
 
   /**
@@ -318,14 +282,9 @@
 
     final long[] hashLocations = getHashes(item);
     long res = sketchArray_[(int) hashLocations[0]];
-<<<<<<< HEAD
-    for (final long h : hashLocations) {
-      res = Math.min(res,  sketchArray_[(int) h]);
-=======
     // Start from index 1 to avoid processing first element twice
     for (int i = 1; i < hashLocations.length; i++) {
       res = Math.min(res, sketchArray_[(int) hashLocations[i]]);
->>>>>>> f62d5521
     }
 
     return res;
@@ -337,12 +296,7 @@
    * @return Upper bound of estimated frequency.
    */
   public long getUpperBound(final long item) {
-<<<<<<< HEAD
-    final byte[] longByte = ByteBuffer.allocate(8).putLong(item).array();
-    return getUpperBound(longByte);
-=======
     return getUpperBound(longToBytes(item));
->>>>>>> f62d5521
   }
 
   /**
@@ -356,11 +310,7 @@
     }
 
     final byte[] strByte = item.getBytes(StandardCharsets.UTF_8);
-<<<<<<< HEAD
-    return  getUpperBound(strByte);
-=======
     return getUpperBound(strByte);
->>>>>>> f62d5521
   }
 
   /**
@@ -382,12 +332,7 @@
    * @return Lower bound of estimated frequency.
    */
   public long getLowerBound(final long item) {
-<<<<<<< HEAD
-    final byte[] longByte = ByteBuffer.allocate(8).putLong(item).array();
-    return getLowerBound(longByte);
-=======
     return getLowerBound(longToBytes(item));
->>>>>>> f62d5521
   }
 
   /**
@@ -439,9 +384,6 @@
   /**
    * Returns the serialized size in bytes.
    */
-<<<<<<< HEAD
-  public void serialize(final ByteArrayOutputStream buf) {
-=======
   private int getSerializedSizeBytes() {
     final int preambleBytes = Family.COUNTMIN.getMinPreLongs() * Long.BYTES;
     if (isEmpty()) {
@@ -459,7 +401,6 @@
     final byte[] bytes = new byte[serializedSizeBytes];
     final PositionalSegment posSeg = PositionalSegment.wrap(MemorySegment.ofArray(bytes));
 
->>>>>>> f62d5521
     // Long 0
     final int preambleLongs = Family.COUNTMIN.getMinPreLongs();
     posSeg.setByte((byte) preambleLongs);
@@ -473,17 +414,10 @@
     posSeg.setInt(NULL_32);
 
     // Long 1
-<<<<<<< HEAD
-    buf.writeBytes(ByteBuffer.allocate(4).putInt(numBuckets_).array());
-    buf.write(numHashes_);
-    final short hashSeed = Util.computeSeedHash(seed_);
-    buf.writeBytes(ByteBuffer.allocate(2).putShort(hashSeed).array());
-=======
     posSeg.setInt(numBuckets_);
     posSeg.setByte(numHashes_);
     final short hashSeed = Util.computeSeedHash(seed_);
     posSeg.setShort(hashSeed);
->>>>>>> f62d5521
     final byte NULL_8 = 0;
     posSeg.setByte(NULL_8);
 
@@ -494,11 +428,7 @@
     posSeg.setLong(totalWeight_);
 
     for (final long w: sketchArray_) {
-<<<<<<< HEAD
-      buf.writeBytes(ByteBuffer.allocate(8).putLong(w).array());
-=======
       posSeg.setLong(w);
->>>>>>> f62d5521
     }
 
     return bytes;
@@ -510,19 +440,7 @@
    * @param seed The seed used during serialization.
    * @return The deserialized CountMinSketch.
    */
-  @SuppressWarnings("unused")
   public static CountMinSketch deserialize(final byte[] b, final long seed) {
-<<<<<<< HEAD
-    final ByteBuffer buf = ByteBuffer.allocate(b.length);
-    buf.put(b);
-    buf.flip();
-
-    final byte preambleLongs = buf.get();
-    final byte serialVersion = buf.get();
-    final byte familyId = buf.get();
-    final byte flagsByte = buf.get();
-    final int NULL_32 = buf.getInt();
-=======
     final PositionalSegment posSeg = PositionalSegment.wrap(MemorySegment.ofArray(b));
 
     final byte preambleLongs = posSeg.getByte();
@@ -547,7 +465,6 @@
       throw new SketchesArgumentException("Family ID mismatch: expected " + expectedFamilyId
           + ", actual " + familyId);
     }
->>>>>>> f62d5521
 
     final int numBuckets = posSeg.getInt();
     final byte numHashes = posSeg.getByte();
@@ -564,11 +481,7 @@
     if (empty) {
       return cms;
     }
-<<<<<<< HEAD
-    final long w =  buf.getLong();
-=======
     final long w = posSeg.getLong();
->>>>>>> f62d5521
     cms.totalWeight_ = w;
 
     for (int i = 0; i < cms.sketchArray_.length; i++) {

/*
 * Licensed to the Apache Software Foundation (ASF) under one
 * or more contributor license agreements.  See the NOTICE file
 * distributed with this work for additional information
 * regarding copyright ownership.  The ASF licenses this file
 * to you under the Apache License, Version 2.0 (the
 * "License"); you may not use this file except in compliance
 * with the License.  You may obtain a copy of the License at
 *
 *   http://www.apache.org/licenses/LICENSE-2.0
 *
 * Unless required by applicable law or agreed to in writing,
 * software distributed under the License is distributed on an
 * "AS IS" BASIS, WITHOUT WARRANTIES OR CONDITIONS OF ANY
 * KIND, either express or implied.  See the License for the
 * specific language governing permissions and limitations
 * under the License.
 */

package org.apache.datasketches.kll;

import static org.apache.datasketches.common.Util.getResourceBytes;
import static org.apache.datasketches.kll.KllSketch.SketchType.FLOATS_SKETCH;
import static org.apache.datasketches.quantilescommon.QuantileSearchCriteria.EXCLUSIVE;
import static org.apache.datasketches.quantilescommon.QuantileSearchCriteria.INCLUSIVE;
import static org.testng.Assert.assertEquals;
import static org.testng.Assert.assertFalse;
import static org.testng.Assert.assertNotNull;
import static org.testng.Assert.assertTrue;
import static org.testng.Assert.fail;

import java.io.File;

import org.apache.datasketches.common.SketchesArgumentException;
import org.apache.datasketches.common.Util;
import org.apache.datasketches.memory.DefaultMemoryRequestServer;
import org.apache.datasketches.memory.MapHandle;
import org.apache.datasketches.memory.Memory;
import org.apache.datasketches.memory.WritableMemory;
import org.apache.datasketches.quantilescommon.FloatsSortedView;
import org.apache.datasketches.quantilescommon.FloatsSortedViewIterator;
import org.testng.annotations.Test;

public class KllFloatsSketchTest {
  private static final double PMF_EPS_FOR_K_8 = 0.35; // PMF rank error (epsilon) for k=8
  private static final double PMF_EPS_FOR_K_128 = 0.025; // PMF rank error (epsilon) for k=128
  private static final double PMF_EPS_FOR_K_256 = 0.013; // PMF rank error (epsilon) for k=256
  private static final double NUMERIC_NOISE_TOLERANCE = 1E-6;
  private static final DefaultMemoryRequestServer memReqSvr = new DefaultMemoryRequestServer();

  @Test
  public void empty() {
    final KllFloatsSketch sketch = KllFloatsSketch.newHeapInstance();
    sketch.update(Float.NaN); // this must not change anything
    assertTrue(sketch.isEmpty());
    assertEquals(sketch.getN(), 0);
    assertEquals(sketch.getNumRetained(), 0);
    try { sketch.getRank(0); fail(); } catch (IllegalArgumentException e) {}
    try { sketch.getMinItem(); fail(); } catch (SketchesArgumentException e) {}
    try { sketch.getMaxItem(); fail(); } catch (SketchesArgumentException e) {}
    try { sketch.getQuantile(0.5); fail(); } catch (IllegalArgumentException e) {}
    try { sketch.getQuantiles(new double[] {0}); fail(); } catch (IllegalArgumentException e) {}
    try { sketch.getPMF(new float[] {0}); fail(); } catch (IllegalArgumentException e) {}
    try { sketch.getCDF(new float[] {0}); fail(); } catch (IllegalArgumentException e) {}
    assertNotNull(sketch.toString(true, true));
    assertNotNull(sketch.toString());
  }

  @Test(expectedExceptions = SketchesArgumentException.class)
  public void getQuantileInvalidArg() {
    final KllFloatsSketch sketch = KllFloatsSketch.newHeapInstance();
    sketch.update(1);
    sketch.getQuantile(-1.0);
  }

  @Test(expectedExceptions = SketchesArgumentException.class)
  public void getQuantilesInvalidArg() {
    final KllFloatsSketch sketch = KllFloatsSketch.newHeapInstance();
    sketch.update(1);
    sketch.getQuantiles(new double[] {2.0});
  }

  @Test
  public void oneValue() {
    final KllFloatsSketch sketch = KllFloatsSketch.newHeapInstance();
    sketch.update(1);
    assertFalse(sketch.isEmpty());
    assertEquals(sketch.getN(), 1);
    assertEquals(sketch.getNumRetained(), 1);
    assertEquals(sketch.getRank(1f, EXCLUSIVE), 0.0);
    assertEquals(sketch.getRank(2, EXCLUSIVE), 1.0);
    assertEquals(sketch.getRank(1, EXCLUSIVE), 0.0);
    assertEquals(sketch.getRank(2, EXCLUSIVE), 1.0);
    assertEquals(sketch.getRank(0, INCLUSIVE), 0.0);
    assertEquals(sketch.getRank(1, INCLUSIVE), 1.0);
    assertEquals(sketch.getMinItem(), 1f);
    assertEquals(sketch.getMaxItem(), 1f);
    assertEquals(sketch.getQuantile(0.5, EXCLUSIVE), 1f);
  }

  @Test
  public void tenValues() {
    final KllFloatsSketch sketch = KllFloatsSketch.newHeapInstance();
    for (int i = 1; i <= 10; i++) { sketch.update(i); }
    assertFalse(sketch.isEmpty());
    assertEquals(sketch.getN(), 10);
    assertEquals(sketch.getNumRetained(), 10);
    for (int i = 1; i <= 10; i++) {
      assertEquals(sketch.getRank(i, EXCLUSIVE), (i - 1) / 10.0);
      assertEquals(sketch.getRank(i, INCLUSIVE), (i) / 10.0);
    }
    final float[] qArr = {1, 2, 3, 4, 5, 6, 7, 8, 9, 10};
    double[] rOut = sketch.getRanks(qArr); //inclusive
    for (int i = 0; i < qArr.length; i++) {
      assertEquals(rOut[i], (i + 1) / 10.0);
    }
    rOut = sketch.getRanks(qArr, EXCLUSIVE); //exclusive
    for (int i = 0; i < qArr.length; i++) {
      assertEquals(rOut[i], i / 10.0);
    }
    // inclusive = false (default)
    assertEquals(sketch.getQuantile(0, EXCLUSIVE), 1);
    assertEquals(sketch.getQuantile(0.1, EXCLUSIVE), 2);
    assertEquals(sketch.getQuantile(0.2, EXCLUSIVE), 3);
    assertEquals(sketch.getQuantile(0.3, EXCLUSIVE), 4);
    assertEquals(sketch.getQuantile(0.4, EXCLUSIVE), 5);
    assertEquals(sketch.getQuantile(0.5, EXCLUSIVE), 6);
    assertEquals(sketch.getQuantile(0.6, EXCLUSIVE), 7);
    assertEquals(sketch.getQuantile(0.7, EXCLUSIVE), 8);
    assertEquals(sketch.getQuantile(0.8, EXCLUSIVE), 9);
    assertEquals(sketch.getQuantile(0.9, EXCLUSIVE), 10);
    assertEquals(sketch.getQuantile(1, EXCLUSIVE), 10);
    // inclusive = true
    assertEquals(sketch.getQuantile(0, INCLUSIVE), 1);
    assertEquals(sketch.getQuantile(0.1, INCLUSIVE), 1);
    assertEquals(sketch.getQuantile(0.2, INCLUSIVE), 2);
    assertEquals(sketch.getQuantile(0.3, INCLUSIVE), 3);
    assertEquals(sketch.getQuantile(0.4, INCLUSIVE), 4);
    assertEquals(sketch.getQuantile(0.5, INCLUSIVE), 5);
    assertEquals(sketch.getQuantile(0.6, INCLUSIVE), 6);
    assertEquals(sketch.getQuantile(0.7, INCLUSIVE), 7);
    assertEquals(sketch.getQuantile(0.8, INCLUSIVE), 8);
    assertEquals(sketch.getQuantile(0.9, INCLUSIVE), 9);
    assertEquals(sketch.getQuantile(1, INCLUSIVE), 10);

    // getQuantile() and getQuantiles() equivalence
    {
      // exclusive
      final float[] quantiles =
          sketch.getQuantiles(new double[] {0, 0.1, 0.2, 0.3, 0.4, 0.5, 0.6, 0.7, 0.8, 0.9, 1});
      for (int i = 0; i < 10; i++) {
        assertEquals(sketch.getQuantile(i / 10.0, EXCLUSIVE), quantiles[i + 1]);
      }
    }
    {
      // inclusive
      final float[] quantiles =
          sketch.getQuantiles(new double[] {0, 0.1, 0.2, 0.3, 0.4, 0.5, 0.6, 0.7, 0.8, 0.9, 1}, INCLUSIVE);
      for (int i = 0; i <= 10; i++) {
        assertEquals(sketch.getQuantile(i / 10.0, INCLUSIVE), quantiles[i]);
      }
    }
  }

  @Test
  public void manyValuesEstimationMode() {
    final KllFloatsSketch sketch = KllFloatsSketch.newHeapInstance();
    final int n = 1_000_000;

    for (int i = 0; i < n; i++) {
      sketch.update(i);
      assertEquals(sketch.getN(), i + 1);
    }

    // test getRank
    for (int i = 0; i < n; i++) {
      final double trueRank = (double) i / n;
      assertEquals(sketch.getRank(i), trueRank, PMF_EPS_FOR_K_256, "for value " + i);
    }

    // test getPMF
    final double[] pmf = sketch.getPMF(new float[] {n / 2.0F}); // split at median
    assertEquals(pmf.length, 2);
    assertEquals(pmf[0], 0.5, PMF_EPS_FOR_K_256);
    assertEquals(pmf[1], 0.5, PMF_EPS_FOR_K_256);

    assertEquals(sketch.getMinItem(), 0f);
    assertEquals(sketch.getMaxItem(), n - 1f);

    // check at every 0.1 percentage point
    final double[] fractions = new double[1001];
    final double[] reverseFractions = new double[1001]; // check that ordering doesn't matter
    for (int i = 0; i <= 1000; i++) {
      fractions[i] = (double) i / 1000;
      reverseFractions[1000 - i] = fractions[i];
    }
    final float[] quantiles = sketch.getQuantiles(fractions);
    final float[] reverseQuantiles = sketch.getQuantiles(reverseFractions);
    float previousQuantile = 0;
    for (int i = 0; i <= 1000; i++) {
      final float quantile = sketch.getQuantile(fractions[i]);
      assertEquals(quantile, quantiles[i]);
      assertEquals(quantile, reverseQuantiles[1000 - i]);
      assertTrue(previousQuantile <= quantile);
      previousQuantile = quantile;
    }
}

  @Test
  public void getRankGetCdfGetPmfConsistency() {
    final KllFloatsSketch sketch = KllFloatsSketch.newHeapInstance();
    final int n = 1000;
    final float[] values = new float[n];
    for (int i = 0; i < n; i++) {
      sketch.update(i);
      values[i] = i;
    }
    { // inclusive = false (default)
      final double[] ranks = sketch.getCDF(values);
      final double[] pmf = sketch.getPMF(values);
      double sumPmf = 0;
      for (int i = 0; i < n; i++) {
        assertEquals(ranks[i], sketch.getRank(values[i]), NUMERIC_NOISE_TOLERANCE,
            "rank vs CDF for value " + i);
        sumPmf += pmf[i];
        assertEquals(ranks[i], sumPmf, NUMERIC_NOISE_TOLERANCE, "CDF vs PMF for value " + i);
      }
      sumPmf += pmf[n];
      assertEquals(sumPmf, 1.0, NUMERIC_NOISE_TOLERANCE);
      assertEquals(ranks[n], 1.0, NUMERIC_NOISE_TOLERANCE);
    }
    { // inclusive = false (default)
      final double[] ranks = sketch.getCDF(values, INCLUSIVE);
      final double[] pmf = sketch.getPMF(values, INCLUSIVE);
      double sumPmf = 0;
      for (int i = 0; i < n; i++) {
        assertEquals(ranks[i], sketch.getRank(values[i], INCLUSIVE), NUMERIC_NOISE_TOLERANCE,
            "rank vs CDF for value " + i);
        sumPmf += pmf[i];
        assertEquals(ranks[i], sumPmf, NUMERIC_NOISE_TOLERANCE, "CDF vs PMF for value " + i);
      }
      sumPmf += pmf[n];
      assertEquals(sumPmf, 1.0, NUMERIC_NOISE_TOLERANCE);
      assertEquals(ranks[n], 1.0, NUMERIC_NOISE_TOLERANCE);
    }
  }

  @Test
  public void merge() {
    final KllFloatsSketch sketch1 = KllFloatsSketch.newHeapInstance();
    final KllFloatsSketch sketch2 = KllFloatsSketch.newHeapInstance();
    final int n = 10000;
    for (int i = 0; i < n; i++) {
      sketch1.update(i * 1.0f);
      sketch2.update((2 * n - i - 1) * 1.0f);
    }

    assertEquals(sketch1.getMinItem(), 0.0f);
    assertEquals(sketch1.getMaxItem(), (n - 1) * 1.0f);

    assertEquals(sketch2.getMinItem(), n * 1.0f);
    assertEquals(sketch2.getMaxItem(), (2 * n - 1) * 1.0f);

    sketch1.merge(sketch2);

    assertFalse(sketch1.isEmpty());
    assertEquals(sketch1.getN(), 2L * n);
    assertEquals(sketch1.getMinItem(), 0.0f);
    assertEquals(sketch1.getMaxItem(), (2 * n - 1) * 1.0f);
    assertEquals(sketch1.getQuantile(0.5), n * 1.0f, n * PMF_EPS_FOR_K_256);
  }

  @Test
  public void mergeLowerK() {
    final KllFloatsSketch sketch1 = KllFloatsSketch.newHeapInstance(256);
    final KllFloatsSketch sketch2 = KllFloatsSketch.newHeapInstance(128);
    final int n = 10000;
    for (int i = 0; i < n; i++) {
      sketch1.update(i);
      sketch2.update(2 * n - i - 1);
    }

    assertEquals(sketch1.getMinItem(), 0.0f);
    assertEquals(sketch1.getMaxItem(), n - 1f);

    assertEquals(sketch2.getMinItem(), n);
    assertEquals(sketch2.getMaxItem(), 2f * n - 1f);

    assertTrue(sketch1.getNormalizedRankError(false) < sketch2.getNormalizedRankError(false));
    assertTrue(sketch1.getNormalizedRankError(true) < sketch2.getNormalizedRankError(true));
    sketch1.merge(sketch2);

    // sketch1 must get "contaminated" by the lower K in sketch2
    assertEquals(sketch1.getNormalizedRankError(false), sketch2.getNormalizedRankError(false));
    assertEquals(sketch1.getNormalizedRankError(true), sketch2.getNormalizedRankError(true));

    assertFalse(sketch1.isEmpty());
    assertEquals(sketch1.getN(), 2 * n);
    assertEquals(sketch1.getMinItem(), 0f);
    assertEquals(sketch1.getMaxItem(), 2f * n - 1f);
    assertEquals(sketch1.getQuantile(0.5), n, n * PMF_EPS_FOR_K_128);
  }

  @Test
  public void mergeEmptyLowerK() {
    final KllFloatsSketch sketch1 = KllFloatsSketch.newHeapInstance(256);
    final KllFloatsSketch sketch2 = KllFloatsSketch.newHeapInstance(128);
    final int n = 10000;
    for (int i = 0; i < n; i++) {
      sketch1.update(i);
    }

    // rank error should not be affected by a merge with an empty sketch with lower K
    final double rankErrorBeforeMerge = sketch1.getNormalizedRankError(true);
    sketch1.merge(sketch2);
    assertEquals(sketch1.getNormalizedRankError(true), rankErrorBeforeMerge);

    assertFalse(sketch1.isEmpty());
    assertEquals(sketch1.getN(), n);
    assertEquals(sketch1.getMinItem(), 0f);
    assertEquals(sketch1.getMaxItem(), n - 1f);
    assertEquals(sketch1.getQuantile(0.5), n / 2f, n / 2 * PMF_EPS_FOR_K_256);

    //merge the other way
    sketch2.merge(sketch1);
    assertFalse(sketch1.isEmpty());
    assertEquals(sketch1.getN(), n);
    assertEquals(sketch1.getMinItem(), 0f);
    assertEquals(sketch1.getMaxItem(), n - 1f);
    assertEquals(sketch1.getQuantile(0.5), n / 2f, n / 2 * PMF_EPS_FOR_K_256);
  }

  @Test
  public void mergeExactModeLowerK() {
    final KllFloatsSketch sketch1 = KllFloatsSketch.newHeapInstance(256);
    final KllFloatsSketch sketch2 = KllFloatsSketch.newHeapInstance(128);
    final int n = 10000;
    for (int i = 0; i < n; i++) {
      sketch1.update(i);
    }
    sketch2.update(1);

    // rank error should not be affected by a merge with a sketch in exact mode with lower K
    final double rankErrorBeforeMerge = sketch1.getNormalizedRankError(true);
    sketch1.merge(sketch2);
    assertEquals(sketch1.getNormalizedRankError(true), rankErrorBeforeMerge);
  }

  @Test
  public void mergeMinMinValueFromOther() {
    final KllFloatsSketch sketch1 = KllFloatsSketch.newHeapInstance();
    final KllFloatsSketch sketch2 = KllFloatsSketch.newHeapInstance();
    sketch1.update(1);
    sketch2.update(2);
    sketch2.merge(sketch1);
    assertEquals(sketch2.getMinItem(), 1.0F);
  }

  @Test
  public void mergeMinAndMaxFromOther() {
    final KllFloatsSketch sketch1 = KllFloatsSketch.newHeapInstance();
    for (int i = 1; i <= 1_000_000; i++) {
      sketch1.update(i);
    }
    final KllFloatsSketch sketch2 = KllFloatsSketch.newHeapInstance(10);
    sketch2.merge(sketch1);
    assertEquals(sketch2.getMinItem(), 1F);
    assertEquals(sketch2.getMaxItem(), 1_000_000F);
  }

  @Test(expectedExceptions = SketchesArgumentException.class)
  public void kTooSmall() {
    KllFloatsSketch.newHeapInstance(KllSketch.DEFAULT_M - 1);
  }

  @Test(expectedExceptions = SketchesArgumentException.class)
  public void kTooLarge() {
    KllFloatsSketch.newHeapInstance(KllSketch.MAX_K + 1);
  }

  @Test
  public void minK() {
    final KllFloatsSketch sketch = KllFloatsSketch.newHeapInstance(KllSketch.DEFAULT_M);
    for (int i = 0; i < 1000; i++) {
      sketch.update(i);
    }
    assertEquals(sketch.getK(), KllSketch.DEFAULT_M);
    float q = sketch.getQuantile(.5);
    assertEquals(q, 500, 500 * PMF_EPS_FOR_K_8);
  }

  @Test
  public void maxK() {
    final KllFloatsSketch sketch = KllFloatsSketch.newHeapInstance(KllSketch.MAX_K);
    for (int i = 0; i < 1000; i++) {
      sketch.update(i);
    }
    assertEquals(sketch.getK(), KllSketch.MAX_K);
    assertEquals(sketch.getQuantile(0.5), 500, 500 * PMF_EPS_FOR_K_256);
  }

<<<<<<< HEAD
  @Test
  public void serializeDeserializeEmpty() {
    final KllFloatsSketch sketch1 = KllFloatsSketch.newHeapInstance();
    final byte[] bytes = sketch1.toByteArray();
    final KllFloatsSketch sketch2 = KllFloatsSketch.heapify(Memory.wrap(bytes));
    assertEquals(bytes.length, sketch1.currentSerializedSizeBytes(false));
    assertTrue(sketch2.isEmpty());
    assertEquals(sketch2.getNumRetained(), sketch1.getNumRetained());
    assertEquals(sketch2.getN(), sketch1.getN());
    assertEquals(sketch2.getNormalizedRankError(false), sketch1.getNormalizedRankError(false));
    try { sketch2.getMinItem(); fail(); } catch (SketchesArgumentException e) {}
    try { sketch2.getMaxItem(); fail(); } catch (SketchesArgumentException e) {}
    assertEquals(sketch2.currentSerializedSizeBytes(false), sketch1.currentSerializedSizeBytes(false));
  }

  @Test
  public void serializeDeserializeOneValue() {
    final KllFloatsSketch sketch1 = KllFloatsSketch.newHeapInstance();
    sketch1.update(1);
    final byte[] bytes = sketch1.toByteArray();
    final KllFloatsSketch sketch2 = KllFloatsSketch.heapify(Memory.wrap(bytes));
    assertEquals(bytes.length, sketch1.currentSerializedSizeBytes(false));
    assertFalse(sketch2.isEmpty());
    assertEquals(sketch2.getNumRetained(), 1);
    assertEquals(sketch2.getN(), 1);
    assertEquals(sketch2.getNormalizedRankError(false), sketch1.getNormalizedRankError(false));
    assertEquals(sketch2.getMinItem(), 1.0F);
    assertEquals(sketch2.getMaxItem(), 1.0F);
    assertEquals(sketch2.currentSerializedSizeBytes(false), 8 + Float.BYTES);
  }

  //@Test //TODO Restore when Internet is back up
  public void deserializeOneValueV1() throws Exception {
    final byte[] bytes = getResourceBytes("kll_sketch_float_one_item_v1.sk");
    final KllFloatsSketch sketch = KllFloatsSketch.heapify(Memory.wrap(bytes));
    assertFalse(sketch.isEmpty());
    assertFalse(sketch.isEstimationMode());
    assertEquals(sketch.getN(), 1);
    assertEquals(sketch.getNumRetained(), 1);
  }

  @Test
  public void serializeDeserialize() {
    final KllFloatsSketch sketch1 = KllFloatsSketch.newHeapInstance();
    final int n = 1000;
    for (int i = 0; i < n; i++) {
      sketch1.update(i);
    }
    final byte[] bytes = sketch1.toByteArray();
    final KllFloatsSketch sketch2 = KllFloatsSketch.heapify(Memory.wrap(bytes));
    assertEquals(bytes.length, sketch1.currentSerializedSizeBytes(false));
    assertFalse(sketch2.isEmpty());
    assertEquals(sketch2.getNumRetained(), sketch1.getNumRetained());
    assertEquals(sketch2.getN(), sketch1.getN());
    assertEquals(sketch2.getNormalizedRankError(false), sketch1.getNormalizedRankError(false));
    assertEquals(sketch2.getMinItem(), sketch1.getMinItem());
    assertEquals(sketch2.getMaxItem(), sketch1.getMaxItem());
    assertEquals(sketch2.currentSerializedSizeBytes(false), sketch1.currentSerializedSizeBytes(false));
  }

=======
>>>>>>> 6fff66be
  @Test(expectedExceptions = SketchesArgumentException.class)
  public void outOfOrderSplitPoints() {
    final KllFloatsSketch sketch = KllFloatsSketch.newHeapInstance();
    sketch.update(0);
    sketch.getCDF(new float[] {1, 0});
  }

  @Test(expectedExceptions = SketchesArgumentException.class)
  public void nanSplitPoint() {
    final KllFloatsSketch sketch = KllFloatsSketch.newHeapInstance();
    sketch.update(0);
    sketch.getCDF(new float[] {Float.NaN});
  }

  @Test
  public void getQuantiles() {
    final KllFloatsSketch sketch = KllFloatsSketch.newHeapInstance();
    sketch.update(1);
    sketch.update(2);
    sketch.update(3);
    sketch.update(4);
    float[] quantiles1 = sketch.getQuantiles(new double[] {0.0, 0.5, 1.0}, EXCLUSIVE);
    float[] quantiles2 = sketch.getPartitionBoundaries(2, EXCLUSIVE).boundaries;
    assertEquals(quantiles1, quantiles2);
    quantiles1 = sketch.getQuantiles(new double[] {0.0, 0.5, 1.0}, INCLUSIVE);
    quantiles2 = sketch.getPartitionBoundaries(2, INCLUSIVE).boundaries;
    assertEquals(quantiles1, quantiles2);
  }

  @Test
  public void checkReset() {
    KllFloatsSketch sk = KllFloatsSketch.newHeapInstance(20);
    for (int i = 1; i <= 100; i++) { sk.update(i); }
    long n1 = sk.getN();
    float min1 = sk.getMinItem();
    float max1 = sk.getMaxItem();
    sk.reset();
    for (int i = 1; i <= 100; i++) { sk.update(i); }
    long n2 = sk.getN();
    float min2 = sk.getMinItem();
    float max2 = sk.getMaxItem();
    assertEquals(n2, n1);
    assertEquals(min2, min1);
    assertEquals(max2, max1);
  }

  @Test
  public void checkReadOnlyUpdate() {
    KllFloatsSketch sk1 = KllFloatsSketch.newHeapInstance(20);
    Memory mem = Memory.wrap(sk1.toByteArray());
    KllFloatsSketch sk2 = KllFloatsSketch.wrap(mem);
    try { sk2.update(1); fail(); } catch (SketchesArgumentException e) { }
  }

  @Test
  public void checkNewDirectInstanceAndSize() {
    WritableMemory wmem = WritableMemory.allocate(3000);
    KllFloatsSketch.newDirectInstance(wmem, memReqSvr);
    try { KllFloatsSketch.newDirectInstance(null, memReqSvr); fail(); }
    catch (NullPointerException e) { }
    try { KllFloatsSketch.newDirectInstance(wmem, null); fail(); }
    catch (NullPointerException e) { }
    int updateSize = KllSketch.getMaxSerializedSizeBytes(200, 0, FLOATS_SKETCH, true);
    int compactSize = KllFloatsSketch.getMaxSerializedSizeBytes(200, 0, FLOATS_SKETCH, false);
    assertTrue(compactSize < updateSize);
  }

  @Test
  public void sortedView() {
    final KllFloatsSketch sk = KllFloatsSketch.newHeapInstance();
    sk.update(3);
    sk.update(1);
    sk.update(2);
    {
      final FloatsSortedView view = sk.getSortedView();
      final FloatsSortedViewIterator itr = view.iterator();
      assertEquals(itr.next(), true);
      assertEquals(itr.getQuantile(), 1);
      assertEquals(itr.getWeight(), 1);
      assertEquals(itr.getCumulativeWeight(EXCLUSIVE), 0);
      assertEquals(itr.getCumulativeWeight(INCLUSIVE), 1);
      assertEquals(itr.next(), true);
      assertEquals(itr.getQuantile(), 2);
      assertEquals(itr.getWeight(), 1);
      assertEquals(itr.getCumulativeWeight(EXCLUSIVE), 1);
      assertEquals(itr.getCumulativeWeight(INCLUSIVE), 2);
      assertEquals(itr.next(), true);
      assertEquals(itr.getQuantile(), 3);
      assertEquals(itr.getWeight(), 1);
      assertEquals(itr.getCumulativeWeight(EXCLUSIVE), 2);
      assertEquals(itr.getCumulativeWeight(INCLUSIVE), 3);
      assertEquals(itr.next(), false);
    }
  }

  @Test //also visual
  public void checkCDF_PDF() {
    final double[] cdfI = {.25, .50, .75, 1.0, 1.0 };
    final double[] cdfE = {0.0, .25, .50, .75, 1.0 };
    final double[] pmfI = {.25, .25, .25, .25, 0.0 };
    final double[] pmfE = {0.0, .25, .25, .25, .25 };
    final double toll = 1E-10;
    final KllFloatsSketch sketch = KllFloatsSketch.newHeapInstance();
    final float[] floatIn = {10, 20, 30, 40};
    for (int i = 0; i < floatIn.length; i++) { sketch.update(floatIn[i]); }
    float[] sp = new float[] { 10, 20, 30, 40 };
    println("SplitPoints:");
    for (int i = 0; i < sp.length; i++) {
      printf("%10.2f", sp[i]);
    }
    println("");
    println("INCLUSIVE:");
    double[] cdf = sketch.getCDF(sp, INCLUSIVE);
    double[] pmf = sketch.getPMF(sp, INCLUSIVE);
    printf("%10s%10s\n", "CDF", "PMF");
    for (int i = 0; i < cdf.length; i++) {
      printf("%10.2f%10.2f\n", cdf[i], pmf[i]);
      assertEquals(cdf[i], cdfI[i], toll);
      assertEquals(pmf[i], pmfI[i], toll);
    }
    println("EXCLUSIVE");
    cdf = sketch.getCDF(sp, EXCLUSIVE);
    pmf = sketch.getPMF(sp, EXCLUSIVE);
    printf("%10s%10s\n", "CDF", "PMF");
    for (int i = 0; i < cdf.length; i++) {
      printf("%10.2f%10.2f\n", cdf[i], pmf[i]);
      assertEquals(cdf[i], cdfE[i], toll);
      assertEquals(pmf[i], pmfE[i], toll);
    }
  }

<<<<<<< HEAD
  //@Test //TODO Restore when Internet is back up
  public void compatibilityWithCppEstimationMode() throws Exception {
    final File file = Util.getResourceFile("kll_float_estimation_cpp.sk");
    try (final MapHandle mh = Memory.map(file)) {
      final KllFloatsSketch sketch = KllFloatsSketch.heapify(mh.get());
      assertEquals(sketch.getMinItem(), 0);
      assertEquals(sketch.getMaxItem(), 999);
    }
  }

=======
>>>>>>> 6fff66be
  private final static boolean enablePrinting = false;

  /**
   * @param format the format
   * @param args the args
   */
  private static final void printf(final String format, final Object ...args) {
    if (enablePrinting) { System.out.printf(format, args); }
  }

  /**
   * @param o the Object to println
   */
  private static final void println(final Object o) {
    if (enablePrinting) { System.out.println(o.toString()); }
  }
}<|MERGE_RESOLUTION|>--- conflicted
+++ resolved
@@ -399,69 +399,6 @@
     assertEquals(sketch.getQuantile(0.5), 500, 500 * PMF_EPS_FOR_K_256);
   }
 
-<<<<<<< HEAD
-  @Test
-  public void serializeDeserializeEmpty() {
-    final KllFloatsSketch sketch1 = KllFloatsSketch.newHeapInstance();
-    final byte[] bytes = sketch1.toByteArray();
-    final KllFloatsSketch sketch2 = KllFloatsSketch.heapify(Memory.wrap(bytes));
-    assertEquals(bytes.length, sketch1.currentSerializedSizeBytes(false));
-    assertTrue(sketch2.isEmpty());
-    assertEquals(sketch2.getNumRetained(), sketch1.getNumRetained());
-    assertEquals(sketch2.getN(), sketch1.getN());
-    assertEquals(sketch2.getNormalizedRankError(false), sketch1.getNormalizedRankError(false));
-    try { sketch2.getMinItem(); fail(); } catch (SketchesArgumentException e) {}
-    try { sketch2.getMaxItem(); fail(); } catch (SketchesArgumentException e) {}
-    assertEquals(sketch2.currentSerializedSizeBytes(false), sketch1.currentSerializedSizeBytes(false));
-  }
-
-  @Test
-  public void serializeDeserializeOneValue() {
-    final KllFloatsSketch sketch1 = KllFloatsSketch.newHeapInstance();
-    sketch1.update(1);
-    final byte[] bytes = sketch1.toByteArray();
-    final KllFloatsSketch sketch2 = KllFloatsSketch.heapify(Memory.wrap(bytes));
-    assertEquals(bytes.length, sketch1.currentSerializedSizeBytes(false));
-    assertFalse(sketch2.isEmpty());
-    assertEquals(sketch2.getNumRetained(), 1);
-    assertEquals(sketch2.getN(), 1);
-    assertEquals(sketch2.getNormalizedRankError(false), sketch1.getNormalizedRankError(false));
-    assertEquals(sketch2.getMinItem(), 1.0F);
-    assertEquals(sketch2.getMaxItem(), 1.0F);
-    assertEquals(sketch2.currentSerializedSizeBytes(false), 8 + Float.BYTES);
-  }
-
-  //@Test //TODO Restore when Internet is back up
-  public void deserializeOneValueV1() throws Exception {
-    final byte[] bytes = getResourceBytes("kll_sketch_float_one_item_v1.sk");
-    final KllFloatsSketch sketch = KllFloatsSketch.heapify(Memory.wrap(bytes));
-    assertFalse(sketch.isEmpty());
-    assertFalse(sketch.isEstimationMode());
-    assertEquals(sketch.getN(), 1);
-    assertEquals(sketch.getNumRetained(), 1);
-  }
-
-  @Test
-  public void serializeDeserialize() {
-    final KllFloatsSketch sketch1 = KllFloatsSketch.newHeapInstance();
-    final int n = 1000;
-    for (int i = 0; i < n; i++) {
-      sketch1.update(i);
-    }
-    final byte[] bytes = sketch1.toByteArray();
-    final KllFloatsSketch sketch2 = KllFloatsSketch.heapify(Memory.wrap(bytes));
-    assertEquals(bytes.length, sketch1.currentSerializedSizeBytes(false));
-    assertFalse(sketch2.isEmpty());
-    assertEquals(sketch2.getNumRetained(), sketch1.getNumRetained());
-    assertEquals(sketch2.getN(), sketch1.getN());
-    assertEquals(sketch2.getNormalizedRankError(false), sketch1.getNormalizedRankError(false));
-    assertEquals(sketch2.getMinItem(), sketch1.getMinItem());
-    assertEquals(sketch2.getMaxItem(), sketch1.getMaxItem());
-    assertEquals(sketch2.currentSerializedSizeBytes(false), sketch1.currentSerializedSizeBytes(false));
-  }
-
-=======
->>>>>>> 6fff66be
   @Test(expectedExceptions = SketchesArgumentException.class)
   public void outOfOrderSplitPoints() {
     final KllFloatsSketch sketch = KllFloatsSketch.newHeapInstance();
@@ -593,19 +530,6 @@
     }
   }
 
-<<<<<<< HEAD
-  //@Test //TODO Restore when Internet is back up
-  public void compatibilityWithCppEstimationMode() throws Exception {
-    final File file = Util.getResourceFile("kll_float_estimation_cpp.sk");
-    try (final MapHandle mh = Memory.map(file)) {
-      final KllFloatsSketch sketch = KllFloatsSketch.heapify(mh.get());
-      assertEquals(sketch.getMinItem(), 0);
-      assertEquals(sketch.getMaxItem(), 999);
-    }
-  }
-
-=======
->>>>>>> 6fff66be
   private final static boolean enablePrinting = false;
 
   /**

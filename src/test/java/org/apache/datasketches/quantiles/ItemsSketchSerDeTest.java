/*
 * Licensed to the Apache Software Foundation (ASF) under one
 * or more contributor license agreements.  See the NOTICE file
 * distributed with this work for additional information
 * regarding copyright ownership.  The ASF licenses this file
 * to you under the Apache License, Version 2.0 (the
 * "License"); you may not use this file except in compliance
 * with the License.  You may obtain a copy of the License at
 *
 *   http://www.apache.org/licenses/LICENSE-2.0
 *
 * Unless required by applicable law or agreed to in writing,
 * software distributed under the License is distributed on an
 * "AS IS" BASIS, WITHOUT WARRANTIES OR CONDITIONS OF ANY
 * KIND, either express or implied.  See the License for the
 * specific language governing permissions and limitations
 * under the License.
 */

package org.apache.datasketches.quantiles;

import static org.apache.datasketches.common.TestUtil.javaPath;
import static org.testng.Assert.assertEquals;

import java.io.IOException;
import java.nio.file.Files;
import java.util.Comparator;

import org.apache.datasketches.common.ArrayOfStringsSerDe;
import org.testng.annotations.Test;

public class ItemsSketchSerDeTest {

  @Test(groups = {"generate_java_files"})
  public void generateBinariesForCompatibilityTesting() throws IOException {
    final int[] nArr = {0, 1, 10, 100, 1000, 10_000, 100_000, 1_000_000};
    for (final int n: nArr) {
      final ItemsSketch<String> sk = ItemsSketch.getInstance(String.class, new Comparator<String>() {
        @Override
        public int compare(final String s1, final String s2) {
          final Integer i1 = Integer.parseInt(s1);
          final Integer i2 = Integer.parseInt(s2);
          return i1.compareTo(i2);
        }
      });
      for (int i = 1; i <= n; i++) sk.update(Integer.toString(i));
      if (n > 0) {
<<<<<<< HEAD
        assertEquals(sketch.getMinItem(), "1");
        assertEquals(sketch.getMaxItem(), Integer.toString(n));
      }
      try (final FileOutputStream file = new FileOutputStream("quantiles_string_n" + n + "_java.sk")) {
        file.write(sketch.toByteArray(new ArrayOfStringsSerDe()));
=======
        assertEquals(sk.getMinItem(), "1");
        assertEquals(sk.getMaxItem(), Integer.toString(n));
>>>>>>> 77095bf2
      }
      Files.newOutputStream(javaPath.resolve("quantiles_string_n" + n + "_java.sk"))
        .write(sk.toByteArray(new ArrayOfStringsSerDe()));
    }
  }

}<|MERGE_RESOLUTION|>--- conflicted
+++ resolved
@@ -45,16 +45,8 @@
       });
       for (int i = 1; i <= n; i++) sk.update(Integer.toString(i));
       if (n > 0) {
-<<<<<<< HEAD
-        assertEquals(sketch.getMinItem(), "1");
-        assertEquals(sketch.getMaxItem(), Integer.toString(n));
-      }
-      try (final FileOutputStream file = new FileOutputStream("quantiles_string_n" + n + "_java.sk")) {
-        file.write(sketch.toByteArray(new ArrayOfStringsSerDe()));
-=======
         assertEquals(sk.getMinItem(), "1");
         assertEquals(sk.getMaxItem(), Integer.toString(n));
->>>>>>> 77095bf2
       }
       Files.newOutputStream(javaPath.resolve("quantiles_string_n" + n + "_java.sk"))
         .write(sk.toByteArray(new ArrayOfStringsSerDe()));
